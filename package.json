--- conflicted
+++ resolved
@@ -44,24 +44,17 @@
     "@whiskeysockets/eslint-config": "github:whiskeysockets/eslint-config",
     "async-mutex": "^0.5.0",
     "axios": "^1.6.0",
-<<<<<<< HEAD
-=======
     "cache-manager": "^5.7.6",
     "futoin-hkdf": "^1.5.1",
     "libphonenumber-js": "^1.10.20",
->>>>>>> 8a66dce7
     "libsignal": "github:vinikjkkj/libsignal-node",
     "lodash": "^4.17.21",
     "lru-cache": "^11.1.0",
     "moment-timezone": "^0.5.48",
     "music-metadata": "^7.12.3",
     "mysql2": "^3.14.0",
-<<<<<<< HEAD
+    "node-cache": "^5.1.2",
     "pino": "^9.6",
-=======
-    "node-cache": "^5.1.2",
-    "pino": "^7.0.0",
->>>>>>> 8a66dce7
     "protobufjs": "^7.2.4",
     "ws": "^8.13.0"
   },
