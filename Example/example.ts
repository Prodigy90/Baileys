--- conflicted
+++ resolved
@@ -1,10 +1,6 @@
 import "dotenv/config";
 import { Boom } from "@hapi/boom";
-<<<<<<< HEAD
-import NodeCache from "@cacheable/node-cache";
-=======
 import NodeCache from "node-cache";
->>>>>>> 8a66dce7
 import readline from "readline";
 import makeWASocket, {
   proto,
