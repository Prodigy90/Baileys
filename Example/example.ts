import "dotenv/config";
import { Boom } from "@hapi/boom";
<<<<<<< HEAD
import NodeCache from "node-cache";
=======
import NodeCache from "@cacheable/node-cache";
>>>>>>> bbff82b3
import readline from "readline";
import makeWASocket, {
  proto,
  delay,
  encodeWAM,
  BinaryInfo,
  WAMessageKey,
  makeMySQLStore,
  isJidNewsletter,
  DisconnectReason,
  WAMessageContent,
  AnyMessageContent,
  jidNormalizedUser,
  useMultiFileAuthState,
  fetchLatestBaileysVersion,
  makeCacheableSignalKeyStore,
<<<<<<< HEAD
  getAggregateVotesInPollMessage,
} from "../src";
//import MAIN_LOGGER from '../src/Utils/logger'
import open from "open";
import fs from "fs";
import P from "pino";
=======
  getAggregateVotesInPollMessage
} from "../src";
//import MAIN_LOGGER from '../src/Utils/logger'
import fs from "fs";
import P from "pino";
import qrcode from "qrcode-terminal";
>>>>>>> bbff82b3
import { createPool } from "mysql2/promise";

const logger = P(
  { timestamp: () => `,"time":"${new Date().toJSON()}"` },
  P.destination("./wa-logs.txt")
);
logger.level = "info";

<<<<<<< HEAD
const useStore = !process.argv.includes("--no-store");
=======
>>>>>>> bbff82b3
const doReplies = process.argv.includes("--do-reply");
const usePairingCode = process.argv.includes("--use-pairing-code");

// external map to store retry counts of messages when decryption/encryption fails
// keep this out of the socket itself, so as to prevent a message decryption/encryption loop across socket restarts
const msgRetryCounterCache = new NodeCache();

const onDemandMap = new Map<string, string>();

// Read line interface
const rl = readline.createInterface({
  input: process.stdin,
<<<<<<< HEAD
  output: process.stdout,
=======
  output: process.stdout
>>>>>>> bbff82b3
});
const question = (text: string) =>
  new Promise<string>((resolve) => rl.question(text, resolve));

<<<<<<< HEAD
// the store maintains the data of the WA connection in memory
// can be written out to a file & read from it
// const store = useStore ? makeInMemoryStore({ logger }) : undefined
// store?.readFromFile('./baileys_store_multi.json')
// // save every 10s
// setInterval(() => {
// 	store?.writeToFile('./baileys_store_multi.json')
// }, 10_000)

=======
>>>>>>> bbff82b3
const poolConfigSample = {
  maxIdle: 5,
  queueLimit: 0,
  connectionLimit: 5,
  idleTimeout: 60000,
  enableKeepAlive: true,
  waitForConnections: true,
  keepAliveInitialDelay: 0,
  host: process.env.MYSQL_HOST,
  user: process.env.MYSQL_USER,
  database: process.env.MYSQL_DATABASE,
  password: process.env.MYSQL_PASSWORD,
<<<<<<< HEAD
  port: process.env.MYSQL_PORT ? parseInt(process.env.MYSQL_PORT, 10) : undefined,
=======
  port: process.env.MYSQL_PORT
    ? parseInt(process.env.MYSQL_PORT, 10)
    : undefined
>>>>>>> bbff82b3
};

const mysqlpool = createPool(poolConfigSample);

// start a connection
const startSock = async () => {
  const { state, saveCreds } = await useMultiFileAuthState("baileys_auth_info");
  // fetch latest version of WA Web
  const { version, isLatest } = await fetchLatestBaileysVersion();
  console.log(`using WA v${version.join(".")}, isLatest: ${isLatest}`);

  const store = makeMySQLStore(
    process.env.USER_SESSION as string,
    mysqlpool,
    [],
    logger
  );

  const sock = makeWASocket({
    version,
    logger,
    printQRInTerminal: !usePairingCode,
    auth: {
      creds: state.creds,
      /** caching makes the store faster to send/recv messages */
<<<<<<< HEAD
      keys: makeCacheableSignalKeyStore(state.keys, logger),
=======
      keys: makeCacheableSignalKeyStore(state.keys, logger)
>>>>>>> bbff82b3
    },
    msgRetryCounterCache,
    generateHighQualityLinkPreview: true,
    // ignore all broadcast messages -- to receive the same
    // comment the line below out
    // shouldIgnoreJid: jid => isJidBroadcast(jid),
    // implement to handle retries & poll updates
<<<<<<< HEAD
    getMessage,
=======
    getMessage
>>>>>>> bbff82b3
  });

  store?.bind(sock.ev);

  // Pairing code for Web clients
  if (usePairingCode && !sock.authState.creds.registered) {
    // todo move to QR event
    const phoneNumber = await question("Please enter your phone number:\n");
    const code = await sock.requestPairingCode(phoneNumber);
    console.log(`Pairing code: ${code}`);
  }

  const sendMessageWTyping = async (msg: AnyMessageContent, jid: string) => {
    await sock.presenceSubscribe(jid);
    await delay(500);

    await sock.sendPresenceUpdate("composing", jid);
    await delay(2000);

    await sock.sendPresenceUpdate("paused", jid);

    await sock.sendMessage(jid, msg);
  };

  // the process function lets you process all events that just occurred
  // efficiently in a batch
  sock.ev.process(
    // events is a map for event name => event data
    async (events) => {
      // something about the connection changed
      // maybe it closed, or we received all offline message or connection opened
      if (events["connection.update"]) {
        const update = events["connection.update"];
        const { connection, lastDisconnect } = update;
        if (connection === "close") {
          // reconnect if not logged out
          if (
            (lastDisconnect?.error as Boom)?.output?.statusCode !==
            DisconnectReason.loggedOut
          ) {
            startSock();
          } else {
            await store.removeAllData(); //REMOVE USER DATA FROM MYSQL STORE
            console.log("Connection closed. You are logged out.");
          }
        } else if (connection === "open") {
          await store.storeUserData(
            jidNormalizedUser(sock.user?.id),
            sock.user?.name as string
          ); //STORE USER DETAILS IN STORE
          console.log("opened connection");
        }

        // WARNING: THIS WILL SEND A WAM EXAMPLE AND THIS IS A ****CAPTURED MESSAGE.****
        // DO NOT ACTUALLY ENABLE THIS UNLESS YOU MODIFIED THE FILE.JSON!!!!!
        // THE ANALYTICS IN THE FILE ARE OLD. DO NOT USE THEM.
        // YOUR APP SHOULD HAVE GLOBALS AND ANALYTICS ACCURATE TO TIME, DATE AND THE SESSION
        // THIS FILE.JSON APPROACH IS JUST AN APPROACH I USED, BE FREE TO DO THIS IN ANOTHER WAY.
        // THE FIRST EVENT CONTAINS THE CONSTANT GLOBALS, EXCEPT THE seqenceNumber(in the event) and commitTime
        // THIS INCLUDES STUFF LIKE ocVersion WHICH IS CRUCIAL FOR THE PREVENTION OF THE WARNING
        const sendWAMExample = false;
        if (connection === "open" && sendWAMExample) {
          /// sending WAM EXAMPLE
          const {
            header: { wamVersion, eventSequenceNumber },
<<<<<<< HEAD
            events,
=======
            events
>>>>>>> bbff82b3
          } = JSON.parse(
            await fs.promises.readFile("./boot_analytics_test.json", "utf-8")
          );

          const binaryInfo = new BinaryInfo({
            protocolVersion: wamVersion,
            sequence: eventSequenceNumber,
<<<<<<< HEAD
            events: events,
=======
            events: events
>>>>>>> bbff82b3
          });

          const buffer = encodeWAM(binaryInfo);

          const result = await sock.sendWAMBuffer(buffer);
          console.log(result);
        }

<<<<<<< HEAD
=======
        if (update.qr) {
          qrcode.generate(update.qr, { small: true });
        }

>>>>>>> bbff82b3
        console.log("connection update", update);
      }

      // credentials updated -- save them
      if (events["creds.update"]) {
        await saveCreds();
      }

      if (events["labels.association"]) {
        // console.log(events["labels.association"]);
      }

      if (events["labels.edit"]) {
        // console.log(events["labels.edit"]);
      }

      if (events.call) {
        if (events.call[0].status === "offer") {
          await sock.rejectCall(events.call[0].id, events.call[0].from);
        }
        // console.log("recv call event", events.call);
      }

      // history received
      if (events["messaging-history.set"]) {
        const { chats, contacts, messages, isLatest, progress, syncType } =
          events["messaging-history.set"];
        if (syncType === proto.HistorySync.HistorySyncType.ON_DEMAND) {
          //   console.log("received on-demand history sync, messages=", messages);
        }
        console.log(
          `recv ${chats.length} chats, ${contacts.length} contacts, ${messages.length} msgs (is latest: ${isLatest}, progress: ${progress}%), type: ${syncType}`
        );
      }

      // received a new message
      if (events["messages.upsert"]) {
        const upsert = events["messages.upsert"];
        // console.log("recv messages ", JSON.stringify(upsert, undefined, 2));

        if (upsert.type === "notify") {
          for (const msg of upsert.messages) {
            //TODO: More built-in implementation of this
            /* if (
							msg.message?.protocolMessage?.type ===
							proto.Message.ProtocolMessage.Type.HISTORY_SYNC_NOTIFICATION
						  ) {
							const historySyncNotification = getHistoryMsg(msg.message)
							if (
							  historySyncNotification?.syncType ==
							  proto.HistorySync.HistorySyncType.ON_DEMAND
							) {
							  const { messages } =
								await downloadAndProcessHistorySyncNotification(
								  historySyncNotification,
								  {}
								)


								const chatId = onDemandMap.get(
									historySyncNotification!.peerDataRequestSessionId!
								)

								console.log(messages)

							  onDemandMap.delete(
								historySyncNotification!.peerDataRequestSessionId!
							  )

							  /*
								// 50 messages is the limit imposed by whatsapp
								//TODO: Add ratelimit of 7200 seconds
								//TODO: Max retries 10
								const messageId = await sock.fetchMessageHistory(
									50,
									oldestMessageKey,
									oldestMessageTimestamp
								)
								onDemandMap.set(messageId, chatId)
							}
						  } */

            if (
              msg.message?.conversation ||
              msg.message?.extendedTextMessage?.text
            ) {
              const text =
                msg.message?.conversation ||
                msg.message?.extendedTextMessage?.text;
              if (text == "requestPlaceholder" && !upsert.requestId) {
                const messageId = await sock.requestPlaceholderResend(msg.key);
                console.log("requested placeholder resync, id=", messageId);
              } else if (upsert.requestId) {
                console.log(
                  "Message received from phone, id=",
                  upsert.requestId,
                  msg
                );
              }

              // go to an old chat and send this
              if (text == "onDemandHistSync") {
                const messageId = await sock.fetchMessageHistory(
                  50,
                  msg.key,
                  msg.messageTimestamp!
                );
                console.log("requested on-demand sync, id=", messageId);
              }
            }

            if (
              !msg.key.fromMe &&
              doReplies &&
              !isJidNewsletter(msg.key?.remoteJid!)
            ) {
              console.log("replying to", msg.key.remoteJid);
              await sock!.readMessages([msg.key]);
              await sendMessageWTyping(
                { text: "Hello there!" },
                msg.key.remoteJid!
              );
            }
          }
        }
      }

      // messages updated like status delivered, message deleted etc.
      if (events["messages.update"]) {
        console.log(JSON.stringify(events["messages.update"], undefined, 2));

        for (const { key, update } of events["messages.update"]) {
          if (update.pollUpdates) {
            const pollCreation = await getMessage(key);
            if (pollCreation) {
              console.log(
                "got poll update, aggregation: ",
                getAggregateVotesInPollMessage({
                  message: pollCreation,
<<<<<<< HEAD
                  pollUpdates: update.pollUpdates,
=======
                  pollUpdates: update.pollUpdates
>>>>>>> bbff82b3
                })
              );
            }
          }
        }
      }

      if (events["message-receipt.update"]) {
        console.log(events["message-receipt.update"]);
      }

      if (events["messages.reaction"]) {
        // console.log(events["messages.reaction"]);
      }

      if (events["presence.update"]) {
        // console.log(events["presence.update"]);
      }

      if (events["chats.update"]) {
        // console.log(events["chats.update"]);
      }

      if (events["contacts.update"]) {
        for (const contact of events["contacts.update"]) {
          if (typeof contact.imgUrl !== "undefined") {
            const newUrl =
              contact.imgUrl === null
                ? null
                : await sock!.profilePictureUrl(contact.id!).catch(() => null);
            // console.log(
            //   `contact ${contact.id} has a new profile pic: ${newUrl}`
            // );
          }
        }
      }

      if (events["chats.delete"]) {
        // console.log("chats deleted ", events["chats.delete"]);
      }
    }
  );

<<<<<<< HEAD
=======
  // Add a command handler for testing status functions
  rl.on("line", async (line) => {
    const [command, ...args] = line.trim().split(" ");

    try {
      switch (command) {
        case "status":
          // Get recent status updates
          const statuses = await store.getRecentStatusUpdates({ limit: 5 });
          console.log(`Retrieved ${statuses.length} recent status updates:`);
          statuses.forEach((status, i) => {
            console.log(
              `${i + 1}. ID: ${status.key?.id}, Views: ${
                (status as any).view_count
              }, Type: ${
                (status as any).media_type || (status as any).message_type
              }`
            );
          });
          break;

        case "cleanup":
          // Run status cleanup
          const viewerDays = parseInt(args[0] || "7");
          const countDays = parseInt(args[1] || "30");
          console.log(
            `Running cleanup (viewers: ${viewerDays} days, counts: ${countDays} days)...`
          );
          await store.cleanupStatusData(viewerDays, countDays);
          console.log("Cleanup completed");
          break;

        case "help":
          console.log("Available commands:");
          console.log("  status - Show recent status updates");
          console.log(
            "  cleanup [viewerDays] [countDays] - Run status cleanup"
          );
          console.log("  help - Show this help message");
          break;
      }
    } catch (error) {
      console.error("Error executing command:", error);
    }
  });

  console.log(
    '\nStatus functions test commands available. Type "help" for a list of commands.'
  );

>>>>>>> bbff82b3
  return sock;

  async function getMessage(
    key: WAMessageKey
  ): Promise<WAMessageContent | undefined> {
    if (store) {
      const msg = await store.loadMessage(key.id!);
      return msg?.message || undefined;
    }

    // only if store is present
    return proto.Message.fromObject({});
  }
};

startSock();<|MERGE_RESOLUTION|>--- conflicted
+++ resolved
@@ -1,10 +1,6 @@
 import "dotenv/config";
 import { Boom } from "@hapi/boom";
-<<<<<<< HEAD
-import NodeCache from "node-cache";
-=======
 import NodeCache from "@cacheable/node-cache";
->>>>>>> bbff82b3
 import readline from "readline";
 import makeWASocket, {
   proto,
@@ -21,21 +17,12 @@
   useMultiFileAuthState,
   fetchLatestBaileysVersion,
   makeCacheableSignalKeyStore,
-<<<<<<< HEAD
-  getAggregateVotesInPollMessage,
-} from "../src";
-//import MAIN_LOGGER from '../src/Utils/logger'
-import open from "open";
-import fs from "fs";
-import P from "pino";
-=======
   getAggregateVotesInPollMessage
 } from "../src";
 //import MAIN_LOGGER from '../src/Utils/logger'
 import fs from "fs";
 import P from "pino";
 import qrcode from "qrcode-terminal";
->>>>>>> bbff82b3
 import { createPool } from "mysql2/promise";
 
 const logger = P(
@@ -44,10 +31,6 @@
 );
 logger.level = "info";
 
-<<<<<<< HEAD
-const useStore = !process.argv.includes("--no-store");
-=======
->>>>>>> bbff82b3
 const doReplies = process.argv.includes("--do-reply");
 const usePairingCode = process.argv.includes("--use-pairing-code");
 
@@ -60,27 +43,11 @@
 // Read line interface
 const rl = readline.createInterface({
   input: process.stdin,
-<<<<<<< HEAD
-  output: process.stdout,
-=======
   output: process.stdout
->>>>>>> bbff82b3
 });
 const question = (text: string) =>
   new Promise<string>((resolve) => rl.question(text, resolve));
 
-<<<<<<< HEAD
-// the store maintains the data of the WA connection in memory
-// can be written out to a file & read from it
-// const store = useStore ? makeInMemoryStore({ logger }) : undefined
-// store?.readFromFile('./baileys_store_multi.json')
-// // save every 10s
-// setInterval(() => {
-// 	store?.writeToFile('./baileys_store_multi.json')
-// }, 10_000)
-
-=======
->>>>>>> bbff82b3
 const poolConfigSample = {
   maxIdle: 5,
   queueLimit: 0,
@@ -93,13 +60,9 @@
   user: process.env.MYSQL_USER,
   database: process.env.MYSQL_DATABASE,
   password: process.env.MYSQL_PASSWORD,
-<<<<<<< HEAD
-  port: process.env.MYSQL_PORT ? parseInt(process.env.MYSQL_PORT, 10) : undefined,
-=======
   port: process.env.MYSQL_PORT
     ? parseInt(process.env.MYSQL_PORT, 10)
     : undefined
->>>>>>> bbff82b3
 };
 
 const mysqlpool = createPool(poolConfigSample);
@@ -125,11 +88,7 @@
     auth: {
       creds: state.creds,
       /** caching makes the store faster to send/recv messages */
-<<<<<<< HEAD
-      keys: makeCacheableSignalKeyStore(state.keys, logger),
-=======
       keys: makeCacheableSignalKeyStore(state.keys, logger)
->>>>>>> bbff82b3
     },
     msgRetryCounterCache,
     generateHighQualityLinkPreview: true,
@@ -137,11 +96,7 @@
     // comment the line below out
     // shouldIgnoreJid: jid => isJidBroadcast(jid),
     // implement to handle retries & poll updates
-<<<<<<< HEAD
-    getMessage,
-=======
     getMessage
->>>>>>> bbff82b3
   });
 
   store?.bind(sock.ev);
@@ -207,11 +162,7 @@
           /// sending WAM EXAMPLE
           const {
             header: { wamVersion, eventSequenceNumber },
-<<<<<<< HEAD
-            events,
-=======
             events
->>>>>>> bbff82b3
           } = JSON.parse(
             await fs.promises.readFile("./boot_analytics_test.json", "utf-8")
           );
@@ -219,11 +170,7 @@
           const binaryInfo = new BinaryInfo({
             protocolVersion: wamVersion,
             sequence: eventSequenceNumber,
-<<<<<<< HEAD
-            events: events,
-=======
             events: events
->>>>>>> bbff82b3
           });
 
           const buffer = encodeWAM(binaryInfo);
@@ -232,13 +179,10 @@
           console.log(result);
         }
 
-<<<<<<< HEAD
-=======
         if (update.qr) {
           qrcode.generate(update.qr, { small: true });
         }
 
->>>>>>> bbff82b3
         console.log("connection update", update);
       }
 
@@ -378,11 +322,7 @@
                 "got poll update, aggregation: ",
                 getAggregateVotesInPollMessage({
                   message: pollCreation,
-<<<<<<< HEAD
-                  pollUpdates: update.pollUpdates,
-=======
                   pollUpdates: update.pollUpdates
->>>>>>> bbff82b3
                 })
               );
             }
@@ -426,8 +366,6 @@
     }
   );
 
-<<<<<<< HEAD
-=======
   // Add a command handler for testing status functions
   rl.on("line", async (line) => {
     const [command, ...args] = line.trim().split(" ");
@@ -478,7 +416,6 @@
     '\nStatus functions test commands available. Type "help" for a list of commands.'
   );
 
->>>>>>> bbff82b3
   return sock;
 
   async function getMessage(
