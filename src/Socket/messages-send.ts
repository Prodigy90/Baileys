--- conflicted
+++ resolved
@@ -146,13 +146,8 @@
 
 		const toFetch: string[] = []
 		jids = Array.from(new Set(jids))
-<<<<<<< HEAD
 		for (let jid of jids) {
 			if (!jid) continue
-=======
-
-		for(let jid of jids) {
->>>>>>> bbff82b3
 			const user = jidDecode(jid)?.user
 			jid = jidNormalizedUser(jid)
 			if(useCache) {
