import NodeCache from '@cacheable/node-cache'
import { Boom } from '@hapi/boom'
import { proto } from '../../WAProto/index.js'
import { DEFAULT_CACHE_TTLS, WA_DEFAULT_EPHEMERAL } from '../Defaults'
import type {
	AnyMessageContent,
	MediaConnInfo,
	MessageReceiptType,
	MessageRelayOptions,
	MiscMessageGenerationOptions,
	SocketConfig,
	WAMessageKey
} from '../Types'
import {
	aggregateMessageKeysNotFromMe,
	assertMediaContent,
	bindWaitForEvent,
	decryptMediaRetryData,
	encodeNewsletterMessage,
	encodeSignedDeviceIdentity,
	encodeWAMessage,
	encryptMediaRetryRequest,
	extractDeviceJids,
	generateMessageIDV2,
	generateWAMessage,
	getStatusCodeForMediaRetry,
	getUrlFromDirectPath,
	getWAUploadToServer,
	normalizeMessageContent,
	parseAndInjectE2ESessions,
	unixTimestampSeconds
} from '../Utils'
import { getUrlInfo } from '../Utils/link-preview'
import {
	areJidsSameUser,
	type BinaryNode,
	type BinaryNodeAttributes,
	getBinaryNodeChild,
	getBinaryNodeChildren,
	isJidGroup,
	isJidUser,
	jidDecode,
	jidEncode,
	jidNormalizedUser,
	type JidWithDevice,
	S_WHATSAPP_NET
} from '../WABinary'
import { USyncQuery, USyncUser } from '../WAUSync'
import { makeGroupsSocket } from './groups'
import type { NewsletterSocket } from './newsletter'
import { makeNewsletterSocket } from './newsletter'

export const makeMessagesSocket = (config: SocketConfig) => {
	const {
		logger,
		linkPreviewImageThumbnailWidth,
		generateHighQualityLinkPreview,
		options: axiosOptions,
		patchMessageBeforeSending,
		cachedGroupMetadata
	} = config
	const sock: NewsletterSocket = makeNewsletterSocket(makeGroupsSocket(config))
	const {
		ev,
		authState,
		processingMutex,
		signalRepository,
		upsertMessage,
		query,
		fetchPrivacySettings,
		sendNode,
		groupMetadata,
		groupToggleEphemeral
	} = sock

	const userDevicesCache =
		config.userDevicesCache ||
		new NodeCache<JidWithDevice[]>({
			stdTTL: DEFAULT_CACHE_TTLS.USER_DEVICES, // 5 minutes
			useClones: false
		})

	let mediaConn: Promise<MediaConnInfo>
	const refreshMediaConn = async (forceGet = false) => {
		const media = await mediaConn
		if (!media || forceGet || new Date().getTime() - media.fetchDate.getTime() > media.ttl * 1000) {
			mediaConn = (async () => {
				const result = await query({
					tag: 'iq',
					attrs: {
						type: 'set',
						xmlns: 'w:m',
						to: S_WHATSAPP_NET
					},
					content: [{ tag: 'media_conn', attrs: {} }]
				})
				const mediaConnNode = getBinaryNodeChild(result, 'media_conn')!
				const node: MediaConnInfo = {
					hosts: getBinaryNodeChildren(mediaConnNode, 'host').map(({ attrs }) => ({
						hostname: attrs.hostname!,
						maxContentLengthBytes: +attrs.maxContentLengthBytes!
					})),
					auth: mediaConnNode.attrs.auth!,
					ttl: +mediaConnNode.attrs.ttl!,
					fetchDate: new Date()
				}
				logger.debug('fetched media conn')
				return node
			})()
		}

		return mediaConn
	}

	/**
	 * generic send receipt function
	 * used for receipts of phone call, read, delivery etc.
	 * */
	const sendReceipt = async (
		jid: string,
		participant: string | undefined,
		messageIds: string[],
		type: MessageReceiptType
	) => {
		if (!messageIds || messageIds.length === 0) {
			throw new Boom('missing ids in receipt')
		}

		const node: BinaryNode = {
			tag: 'receipt',
			attrs: {
				id: messageIds[0]!
			}
		}
		const isReadReceipt = type === 'read' || type === 'read-self'
		if (isReadReceipt) {
			node.attrs.t = unixTimestampSeconds().toString()
		}

		if (type === 'sender' && isJidUser(jid)) {
			node.attrs.recipient = jid
			node.attrs.to = participant!
		} else {
			node.attrs.to = jid
			if (participant) {
				node.attrs.participant = participant
			}
		}

		if (type) {
			node.attrs.type = type
		}

		const remainingMessageIds = messageIds.slice(1)
		if (remainingMessageIds.length) {
			node.content = [
				{
					tag: 'list',
					attrs: {},
					content: remainingMessageIds.map(id => ({
						tag: 'item',
						attrs: { id }
					}))
				}
			]
		}

		logger.debug({ attrs: node.attrs, messageIds }, 'sending receipt for messages')
		await sendNode(node)
	}

	/** Correctly bulk send receipts to multiple chats, participants */
	const sendReceipts = async (keys: WAMessageKey[], type: MessageReceiptType) => {
		const recps = aggregateMessageKeysNotFromMe(keys)
		for (const { jid, participant, messageIds } of recps) {
			await sendReceipt(jid, participant, messageIds, type)
		}
	}

	/** Bulk read messages. Keys can be from different chats & participants */
	const readMessages = async (keys: WAMessageKey[]) => {
		const privacySettings = await fetchPrivacySettings()
		// based on privacy settings, we have to change the read type
		const readType = privacySettings.readreceipts === 'all' ? 'read' : 'read-self'
		await sendReceipts(keys, readType)
	}

	/** Fetch all the devices we've to send a message to */
	const getUSyncDevices = async (jids: string[], useCache: boolean, ignoreZeroDevices: boolean) => {
		const deviceResults: JidWithDevice[] = []

		if (!useCache) {
			logger.debug('not using cache for devices')
		}

		const toFetch: string[] = []
		jids = Array.from(new Set(jids))
<<<<<<< HEAD
		for (let jid of jids) {
			if (!jid) continue
=======

		for (let jid of jids) {
>>>>>>> b7876da2
			const user = jidDecode(jid)?.user
			jid = jidNormalizedUser(jid)
			if (useCache) {
				const devices = userDevicesCache.get<JidWithDevice[]>(user!)
				if (devices) {
					deviceResults.push(...devices)

					logger.trace({ user }, 'using cache for devices')
				} else {
					toFetch.push(jid)
				}
			} else {
				toFetch.push(jid)
			}
		}

		if (!toFetch.length) {
			return deviceResults
		}

		const query = new USyncQuery().withContext('message').withDeviceProtocol()

		for (const jid of toFetch) {
			query.withUser(new USyncUser().withId(jid))
		}

		const result = await sock.executeUSyncQuery(query)

		if (result) {
			const extracted = extractDeviceJids(result?.list, authState.creds.me!.id, ignoreZeroDevices)
			const deviceMap: { [_: string]: JidWithDevice[] } = {}

			for (const item of extracted) {
				deviceMap[item.user] = deviceMap[item.user] || []
				deviceMap[item.user]?.push(item)

				deviceResults.push(item)
			}

			for (const key in deviceMap) {
				userDevicesCache.set(key, deviceMap[key]!)
			}
		}

		return deviceResults
	}

	const assertSessions = async (jids: string[], force: boolean) => {
		let didFetchNewSession = false
		let jidsRequiringFetch: string[] = []
		if (force) {
			jidsRequiringFetch = jids
		} else {
			const addrs = jids.map(jid => signalRepository.jidToSignalProtocolAddress(jid))
			const sessions = await authState.keys.get('session', addrs)
			for (const jid of jids) {
				const signalId = signalRepository.jidToSignalProtocolAddress(jid)
				if (!sessions[signalId]) {
					jidsRequiringFetch.push(jid)
				}
			}
		}

		if (jidsRequiringFetch.length) {
			logger.debug({ jidsRequiringFetch }, 'fetching sessions')
			const result = await query({
				tag: 'iq',
				attrs: {
					xmlns: 'encrypt',
					type: 'get',
					to: S_WHATSAPP_NET
				},
				content: [
					{
						tag: 'key',
						attrs: {},
						content: jidsRequiringFetch.map(jid => ({
							tag: 'user',
							attrs: { jid }
						}))
					}
				]
			})
			await parseAndInjectE2ESessions(result, signalRepository)

			didFetchNewSession = true
		}

		return didFetchNewSession
	}

	const sendPeerDataOperationMessage = async (
		pdoMessage: proto.Message.IPeerDataOperationRequestMessage
	): Promise<string> => {
		//TODO: for later, abstract the logic to send a Peer Message instead of just PDO - useful for App State Key Resync with phone
		if (!authState.creds.me?.id) {
			throw new Boom('Not authenticated')
		}

		const protocolMessage: proto.IMessage = {
			protocolMessage: {
				peerDataOperationRequestMessage: pdoMessage,
				type: proto.Message.ProtocolMessage.Type.PEER_DATA_OPERATION_REQUEST_MESSAGE
			}
		}

		const meJid = jidNormalizedUser(authState.creds.me.id)

		const msgId = await relayMessage(meJid, protocolMessage, {
			additionalAttributes: {
				category: 'peer',

				push_priority: 'high_force'
			}
		})

		return msgId
	}

	const createParticipantNodes = async (jids: string[], message: proto.IMessage, extraAttrs?: BinaryNode['attrs']) => {
		let patched = await patchMessageBeforeSending(message, jids)
		if (!Array.isArray(patched)) {
			patched = jids ? jids.map(jid => ({ recipientJid: jid, ...patched })) : [patched]
		}

		let shouldIncludeDeviceIdentity = false

		const nodes = await Promise.all(
			patched.map(async patchedMessageWithJid => {
				const { recipientJid: jid, ...patchedMessage } = patchedMessageWithJid
				if (!jid) {
					return {} as BinaryNode
				}

				const bytes = encodeWAMessage(patchedMessage)
				const { type, ciphertext } = await signalRepository.encryptMessage({ jid, data: bytes })
				if (type === 'pkmsg') {
					shouldIncludeDeviceIdentity = true
				}

				const node: BinaryNode = {
					tag: 'to',
					attrs: { jid },
					content: [
						{
							tag: 'enc',
							attrs: {
								v: '2',
								type,
								...(extraAttrs || {})
							},
							content: ciphertext
						}
					]
				}
				return node
			})
		)
		return { nodes, shouldIncludeDeviceIdentity }
	}

	const relayMessage = async (
		jid: string,
		message: proto.IMessage,
		{
			messageId: msgId,
			participant,
			additionalAttributes,
			additionalNodes,
			useUserDevicesCache,
			useCachedGroupMetadata,
			statusJidList
		}: MessageRelayOptions
	) => {
		const meId = authState.creds.me!.id

		let shouldIncludeDeviceIdentity = false

		const { user, server } = jidDecode(jid)!
		const statusJid = 'status@broadcast'
		const isGroup = server === 'g.us'
		const isStatus = jid === statusJid
		const isLid = server === 'lid'
		const isNewsletter = server === 'newsletter'

		msgId = msgId || generateMessageIDV2(sock.user?.id)
		useUserDevicesCache = useUserDevicesCache !== false
		useCachedGroupMetadata = useCachedGroupMetadata !== false && !isStatus

		const participants: BinaryNode[] = []
		const destinationJid = !isStatus ? jidEncode(user, isLid ? 'lid' : isGroup ? 'g.us' : 's.whatsapp.net') : statusJid
		const binaryNodeContent: BinaryNode[] = []
		const devices: JidWithDevice[] = []

		const meMsg: proto.IMessage = {
			deviceSentMessage: {
				destinationJid,
				message
			},
			messageContextInfo: message.messageContextInfo
		}

		const extraAttrs: BinaryNodeAttributes = {}

		if (participant) {
			// when the retry request is not for a group
			// only send to the specific device that asked for a retry
			// otherwise the message is sent out to every device that should be a recipient
			if (!isGroup && !isStatus) {
				additionalAttributes = { ...additionalAttributes, device_fanout: 'false' }
			}

			const { user, device } = jidDecode(participant.jid)!
			devices.push({ user, device })
		}

		await authState.keys.transaction(async () => {
			const mediaType = getMediaType(message)
			if (mediaType) {
				extraAttrs['mediatype'] = mediaType
			}

			if (isNewsletter) {
				// Patch message if needed, then encode as plaintext
				const patched = patchMessageBeforeSending ? await patchMessageBeforeSending(message, []) : message
				const bytes = encodeNewsletterMessage(patched as proto.IMessage)
				binaryNodeContent.push({
					tag: 'plaintext',
					attrs: {},
					content: bytes
				})
				const stanza: BinaryNode = {
					tag: 'message',
					attrs: {
						to: jid,
						id: msgId,
						type: getMessageType(message),
						...(additionalAttributes || {})
					},
					content: binaryNodeContent
				}
				logger.debug({ msgId }, `sending newsletter message to ${jid}`)
				await sendNode(stanza)
				return
			}

			if (normalizeMessageContent(message)?.pinInChatMessage) {
				extraAttrs['decrypt-fail'] = 'hide'
			}

			if (isGroup || isStatus) {
				const [groupData, senderKeyMap] = await Promise.all([
					(async () => {
						let groupData = useCachedGroupMetadata && cachedGroupMetadata ? await cachedGroupMetadata(jid) : undefined
						if (groupData && Array.isArray(groupData?.participants)) {
							logger.trace({ jid, participants: groupData.participants.length }, 'using cached group metadata')
						} else if (!isStatus) {
							groupData = await groupMetadata(jid)
						}

						return groupData
					})(),
					(async () => {
						if (!participant && !isStatus) {
							const result = await authState.keys.get('sender-key-memory', [jid])
							return result[jid] || {}
						}

						return {}
					})()
				])

				if (!participant) {
					const participantsList = groupData && !isStatus ? groupData.participants.map(p => p.id) : []
					if (isStatus && statusJidList) {
						participantsList.push(...statusJidList)
					}

					if (!isStatus) {
						additionalAttributes = {
							...additionalAttributes,
							addressing_mode: groupData?.addressingMode || 'pn'
						}
					}

					const additionalDevices = await getUSyncDevices(participantsList, !!useUserDevicesCache, false)
					devices.push(...additionalDevices)
				}

				const patched = await patchMessageBeforeSending(message)

				if (Array.isArray(patched)) {
					throw new Boom('Per-jid patching is not supported in groups')
				}

				const bytes = encodeWAMessage(patched)

				const { ciphertext, senderKeyDistributionMessage } = await signalRepository.encryptGroupMessage({
					group: destinationJid,
					data: bytes,
					meId
				})

				const senderKeyJids: string[] = []
				// ensure a connection is established with every device
				for (const { user, device } of devices) {
					const jid = jidEncode(user, groupData?.addressingMode === 'lid' ? 'lid' : 's.whatsapp.net', device)
					if (!senderKeyMap[jid] || !!participant) {
						senderKeyJids.push(jid)
						// store that this person has had the sender keys sent to them
						senderKeyMap[jid] = true
					}
				}

				// if there are some participants with whom the session has not been established
				// if there are, we re-send the senderkey
				if (senderKeyJids.length) {
					logger.debug({ senderKeyJids }, 'sending new sender key')

					const senderKeyMsg: proto.IMessage = {
						senderKeyDistributionMessage: {
							axolotlSenderKeyDistributionMessage: senderKeyDistributionMessage,
							groupId: destinationJid
						}
					}

					await assertSessions(senderKeyJids, false)

					const result = await createParticipantNodes(senderKeyJids, senderKeyMsg, extraAttrs)
					shouldIncludeDeviceIdentity = shouldIncludeDeviceIdentity || result.shouldIncludeDeviceIdentity

					participants.push(...result.nodes)
				}

				binaryNodeContent.push({
					tag: 'enc',
					attrs: { v: '2', type: 'skmsg' },
					content: ciphertext
				})

				await authState.keys.set({ 'sender-key-memory': { [jid]: senderKeyMap } })
			} else {
				const { user: meUser } = jidDecode(meId)!

				if (!participant) {
					devices.push({ user })
					if (user !== meUser) {
						devices.push({ user: meUser })
					}

					if (additionalAttributes?.['category'] !== 'peer') {
						const additionalDevices = await getUSyncDevices([meId, jid], !!useUserDevicesCache, true)
						devices.push(...additionalDevices)
					}
				}

				const allJids: string[] = []
				const meJids: string[] = []
				const otherJids: string[] = []
				for (const { user, device } of devices) {
					const isMe = user === meUser
					const jid = jidEncode(
						isMe && isLid ? authState.creds?.me?.lid!.split(':')[0] || user : user,
						isLid ? 'lid' : 's.whatsapp.net',
						device
					)
					if (isMe) {
						meJids.push(jid)
					} else {
						otherJids.push(jid)
					}

					allJids.push(jid)
				}

				await assertSessions(allJids, false)

				const [
					{ nodes: meNodes, shouldIncludeDeviceIdentity: s1 },
					{ nodes: otherNodes, shouldIncludeDeviceIdentity: s2 }
				] = await Promise.all([
					createParticipantNodes(meJids, meMsg, extraAttrs),
					createParticipantNodes(otherJids, message, extraAttrs)
				])
				participants.push(...meNodes)
				participants.push(...otherNodes)

				shouldIncludeDeviceIdentity = shouldIncludeDeviceIdentity || s1 || s2
			}

			if (participants.length) {
				if (additionalAttributes?.['category'] === 'peer') {
					const peerNode = participants[0]?.content?.[0] as BinaryNode
					if (peerNode) {
						binaryNodeContent.push(peerNode) // push only enc
					}
				} else {
					binaryNodeContent.push({
						tag: 'participants',
						attrs: {},
						content: participants
					})
				}
			}

			const stanza: BinaryNode = {
				tag: 'message',
				attrs: {
					id: msgId,
					type: getMessageType(message),
					...(additionalAttributes || {})
				},
				content: binaryNodeContent
			}
			// if the participant to send to is explicitly specified (generally retry recp)
			// ensure the message is only sent to that person
			// if a retry receipt is sent to everyone -- it'll fail decryption for everyone else who received the msg
			if (participant) {
				if (isJidGroup(destinationJid)) {
					stanza.attrs.to = destinationJid
					stanza.attrs.participant = participant.jid
				} else if (areJidsSameUser(participant.jid, meId)) {
					stanza.attrs.to = participant.jid
					stanza.attrs.recipient = destinationJid
				} else {
					stanza.attrs.to = participant.jid
				}
			} else {
				stanza.attrs.to = destinationJid
			}

			if (shouldIncludeDeviceIdentity) {
				;(stanza.content as BinaryNode[]).push({
					tag: 'device-identity',
					attrs: {},
					content: encodeSignedDeviceIdentity(authState.creds.account!, true)
				})

				logger.debug({ jid }, 'adding device identity')
			}

			if (additionalNodes && additionalNodes.length > 0) {
				;(stanza.content as BinaryNode[]).push(...additionalNodes)
			}

			logger.debug({ msgId }, `sending message to ${participants.length} devices`)

			await sendNode(stanza)
		})

		return msgId
	}

	const getMessageType = (message: proto.IMessage) => {
		if (message.pollCreationMessage || message.pollCreationMessageV2 || message.pollCreationMessageV3) {
			return 'poll'
		}

		return 'text'
	}

	const getMediaType = (message: proto.IMessage) => {
		if (message.imageMessage) {
			return 'image'
		} else if (message.videoMessage) {
			return message.videoMessage.gifPlayback ? 'gif' : 'video'
		} else if (message.audioMessage) {
			return message.audioMessage.ptt ? 'ptt' : 'audio'
		} else if (message.contactMessage) {
			return 'vcard'
		} else if (message.documentMessage) {
			return 'document'
		} else if (message.contactsArrayMessage) {
			return 'contact_array'
		} else if (message.liveLocationMessage) {
			return 'livelocation'
		} else if (message.stickerMessage) {
			return 'sticker'
		} else if (message.listMessage) {
			return 'list'
		} else if (message.listResponseMessage) {
			return 'list_response'
		} else if (message.buttonsResponseMessage) {
			return 'buttons_response'
		} else if (message.orderMessage) {
			return 'order'
		} else if (message.productMessage) {
			return 'product'
		} else if (message.interactiveResponseMessage) {
			return 'native_flow_response'
		} else if (message.groupInviteMessage) {
			return 'url'
		}
	}

	const getPrivacyTokens = async (jids: string[]) => {
		const t = unixTimestampSeconds().toString()
		const result = await query({
			tag: 'iq',
			attrs: {
				to: S_WHATSAPP_NET,
				type: 'set',
				xmlns: 'privacy'
			},
			content: [
				{
					tag: 'tokens',
					attrs: {},
					content: jids.map(jid => ({
						tag: 'token',
						attrs: {
							jid: jidNormalizedUser(jid),
							t,
							type: 'trusted_contact'
						}
					}))
				}
			]
		})

		return result
	}

	const waUploadToServer = getWAUploadToServer(config, refreshMediaConn)

	const waitForMsgMediaUpdate = bindWaitForEvent(ev, 'messages.media-update')

	return {
		...sock,
		getPrivacyTokens,
		assertSessions,
		relayMessage,
		sendReceipt,
		sendReceipts,
		readMessages,
		refreshMediaConn,
		waUploadToServer,
		fetchPrivacySettings,
		sendPeerDataOperationMessage,
		createParticipantNodes,
		getUSyncDevices,
		updateMediaMessage: async (message: proto.IWebMessageInfo) => {
			const content = assertMediaContent(message.message)
			const mediaKey = content.mediaKey!
			const meId = authState.creds.me!.id
			const node = await encryptMediaRetryRequest(message.key, mediaKey, meId)

			let error: Error | undefined = undefined
			await Promise.all([
				sendNode(node),
				waitForMsgMediaUpdate(async update => {
					const result = update.find(c => c.key.id === message.key.id)
					if (result) {
						if (result.error) {
							error = result.error
						} else {
							try {
								const media = await decryptMediaRetryData(result.media!, mediaKey, result.key.id!)
								if (media.result !== proto.MediaRetryNotification.ResultType.SUCCESS) {
									const resultStr = proto.MediaRetryNotification.ResultType[media.result!]
									throw new Boom(`Media re-upload failed by device (${resultStr})`, {
										data: media,
										statusCode: getStatusCodeForMediaRetry(media.result!) || 404
									})
								}

								content.directPath = media.directPath
								content.url = getUrlFromDirectPath(content.directPath!)

								logger.debug({ directPath: media.directPath, key: result.key }, 'media update successful')
							} catch (err: any) {
								error = err
							}
						}

						return true
					}
				})
			])

			if (error) {
				throw error
			}

			ev.emit('messages.update', [{ key: message.key, update: { message: message.message } }])

			return message
		},
		sendMessage: async (jid: string, content: AnyMessageContent, options: MiscMessageGenerationOptions = {}) => {
			const userJid = authState.creds.me!.id
			if (
				typeof content === 'object' &&
				'disappearingMessagesInChat' in content &&
				typeof content['disappearingMessagesInChat'] !== 'undefined' &&
				isJidGroup(jid)
			) {
				const { disappearingMessagesInChat } = content
				const value =
					typeof disappearingMessagesInChat === 'boolean'
						? disappearingMessagesInChat
							? WA_DEFAULT_EPHEMERAL
							: 0
						: disappearingMessagesInChat
				await groupToggleEphemeral(jid, value)
			} else {
				const fullMsg = await generateWAMessage(jid, content, {
					logger,
					userJid,
					getUrlInfo: text =>
						getUrlInfo(text, {
							thumbnailWidth: linkPreviewImageThumbnailWidth,
							fetchOpts: {
								timeout: 3_000,
								...(axiosOptions || {})
							},
							logger,
							uploadImage: generateHighQualityLinkPreview ? waUploadToServer : undefined
						}),
					//TODO: CACHE
					getProfilePicUrl: sock.profilePictureUrl,
					upload: waUploadToServer,
					mediaCache: config.mediaCache,
					options: config.options,
					messageId: generateMessageIDV2(sock.user?.id),
					...options
				})
				const isDeleteMsg = 'delete' in content && !!content.delete
				const isEditMsg = 'edit' in content && !!content.edit
				const isPinMsg = 'pin' in content && !!content.pin
				const isPollMessage = 'poll' in content && !!content.poll
				const additionalAttributes: BinaryNodeAttributes = {}
				const additionalNodes: BinaryNode[] = []
				// required for delete
				if (isDeleteMsg) {
					// if the chat is a group, and I am not the author, then delete the message as an admin
					if (isJidGroup(content.delete?.remoteJid as string) && !content.delete?.fromMe) {
						additionalAttributes.edit = '8'
					} else {
						additionalAttributes.edit = '7'
					}
				} else if (isEditMsg) {
					additionalAttributes.edit = '1'
				} else if (isPinMsg) {
					additionalAttributes.edit = '2'
				} else if (isPollMessage) {
					additionalNodes.push({
						tag: 'meta',
						attrs: {
							polltype: 'creation'
						}
					} as BinaryNode)
				}

				if ('cachedGroupMetadata' in options) {
					console.warn(
						'cachedGroupMetadata in sendMessage are deprecated, now cachedGroupMetadata is part of the socket config.'
					)
				}

				await relayMessage(jid, fullMsg.message!, {
					messageId: fullMsg.key.id!,
					useCachedGroupMetadata: options.useCachedGroupMetadata,
					additionalAttributes,
					statusJidList: options.statusJidList,
					additionalNodes
				})
				if (config.emitOwnEvents) {
					process.nextTick(() => {
						processingMutex.mutex(() => upsertMessage(fullMsg, 'append'))
					})
				}

				return fullMsg
			}
		}
	}
}<|MERGE_RESOLUTION|>--- conflicted
+++ resolved
@@ -195,13 +195,8 @@
 
 		const toFetch: string[] = []
 		jids = Array.from(new Set(jids))
-<<<<<<< HEAD
-		for (let jid of jids) {
+		for  (let jid of jids) {
 			if (!jid) continue
-=======
-
-		for (let jid of jids) {
->>>>>>> b7876da2
 			const user = jidDecode(jid)?.user
 			jid = jidNormalizedUser(jid)
 			if (useCache) {
