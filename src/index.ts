import makeWASocket from './Socket/index'

<<<<<<< HEAD
export * from '../WAProto'
export * from './Utils'
export * from './Types'
export * from './Store'
export * from './Defaults'
export * from './WABinary'
export * from './WAM'
export * from './WAUSync'
=======
export * from '../WAProto/index.js'
export * from './Utils/index'
export * from './Types/index'
export * from './Defaults/index'
export * from './WABinary/index'
export * from './WAM/index'
export * from './WAUSync/index'
>>>>>>> b7876da2

export type WASocket = ReturnType<typeof makeWASocket>
export { makeWASocket }
export default makeWASocket<|MERGE_RESOLUTION|>--- conflicted
+++ resolved
@@ -1,23 +1,13 @@
 import makeWASocket from './Socket/index'
 
-<<<<<<< HEAD
-export * from '../WAProto'
-export * from './Utils'
-export * from './Types'
-export * from './Store'
-export * from './Defaults'
-export * from './WABinary'
-export * from './WAM'
-export * from './WAUSync'
-=======
 export * from '../WAProto/index.js'
 export * from './Utils/index'
 export * from './Types/index'
+export * from './Store'
 export * from './Defaults/index'
 export * from './WABinary/index'
 export * from './WAM/index'
 export * from './WAUSync/index'
->>>>>>> b7876da2
 
 export type WASocket = ReturnType<typeof makeWASocket>
 export { makeWASocket }
