--- conflicted
+++ resolved
@@ -28,181 +28,181 @@
 export type MessageType = keyof proto.Message;
 
 export type DownloadableMessage = {
-  mediaKey?: Uint8Array | null;
-  directPath?: string | null;
-  url?: string | null;
+  mediaKey?: Uint8Array | null
+  directPath?: string | null
+  url?: string | null
 };
 
 export type MessageReceiptType =
-  | "read"
-  | "read-self"
-  | "hist_sync"
-  | "peer_msg"
-  | "sender"
-  | "inactive"
-  | "played"
+  | 'read'
+  | 'read-self'
+  | 'hist_sync'
+  | 'peer_msg'
+  | 'sender'
+  | 'inactive'
+  | 'played'
   | undefined;
 
 export type MediaConnInfo = {
-  auth: string;
-  ttl: number;
-  hosts: { hostname: string; maxContentLengthBytes: number }[];
-  fetchDate: Date;
+  auth: string
+  ttl: number
+  hosts: { hostname: string, maxContentLengthBytes: number }[]
+  fetchDate: Date
 };
 
 export interface WAUrlInfo {
-  "canonical-url": string;
-  "matched-text": string;
-  title: string;
-  description?: string;
-  jpegThumbnail?: Buffer;
-  highQualityThumbnail?: proto.Message.IImageMessage;
-  originalThumbnailUrl?: string;
+  'canonical-url': string
+  'matched-text': string
+  title: string
+  description?: string
+  jpegThumbnail?: Buffer
+  highQualityThumbnail?: proto.Message.IImageMessage
+  originalThumbnailUrl?: string
 }
 
 // types to generate WA messages
 type Mentionable = {
   /** list of jids that are mentioned in the accompanying text */
-  mentions?: string[];
+  mentions?: string[]
 };
 type Contextable = {
   /** add contextInfo to the message */
-  contextInfo?: proto.IContextInfo;
+  contextInfo?: proto.IContextInfo
 };
 type ViewOnce = {
-  viewOnce?: boolean;
+  viewOnce?: boolean
 };
 
 type Editable = {
-  edit?: WAMessageKey;
+  edit?: WAMessageKey
 };
 type WithDimensions = {
-  width?: number;
-  height?: number;
+  width?: number
+  height?: number
 };
 
 export type PollMessageOptions = {
-  name: string;
-  selectableCount?: number;
-  values: string[];
+  name: string
+  selectableCount?: number
+  values: string[]
   /** 32 byte message secret to encrypt poll selections */
-  messageSecret?: Uint8Array;
-  toAnnouncementGroup?: boolean;
+  messageSecret?: Uint8Array
+  toAnnouncementGroup?: boolean
 };
 
 type SharePhoneNumber = {
-  sharePhoneNumber: boolean;
+  sharePhoneNumber: boolean
 };
 
 type RequestPhoneNumber = {
-  requestPhoneNumber: boolean;
+  requestPhoneNumber: boolean
 };
 
 export type MediaType = keyof typeof MEDIA_HKDF_KEY_MAPPING;
 export type AnyMediaMessageContent = (
   | ({
-      image: WAMediaUpload;
-      caption?: string;
-      jpegThumbnail?: string;
+      image: WAMediaUpload
+      caption?: string
+      jpegThumbnail?: string
     } & Mentionable &
       Contextable &
       WithDimensions)
   | ({
-      video: WAMediaUpload;
-      caption?: string;
-      gifPlayback?: boolean;
-      jpegThumbnail?: string;
+      video: WAMediaUpload
+      caption?: string
+      gifPlayback?: boolean
+      jpegThumbnail?: string
       /** if set to true, will send as a `video note` */
-      ptv?: boolean;
+      ptv?: boolean
     } & Mentionable &
       Contextable &
       WithDimensions)
   | {
-      audio: WAMediaUpload;
+      audio: WAMediaUpload
       /** if set to true, will send as a `voice note` */
-      ptt?: boolean;
+      ptt?: boolean
       /** optionally tell the duration of the audio */
-      seconds?: number;
-    }
-  | ({
-      sticker: WAMediaUpload;
-      isAnimated?: boolean;
+      seconds?: number
+    }
+  | ({
+      sticker: WAMediaUpload
+      isAnimated?: boolean
     } & WithDimensions)
   | ({
-      document: WAMediaUpload;
-      mimetype: string;
-      fileName?: string;
-      caption?: string;
+      document: WAMediaUpload
+      mimetype: string
+      fileName?: string
+      caption?: string
     } & Contextable)
 ) & { mimetype?: string } & Editable;
 
 export type ButtonReplyInfo = {
-  displayText: string;
-  id: string;
-  index: number;
+  displayText: string
+  id: string
+  index: number
 };
 
 export type GroupInviteInfo = {
-  inviteCode: string;
-  inviteExpiration: number;
-  text: string;
-  jid: string;
-  subject: string;
+  inviteCode: string
+  inviteExpiration: number
+  text: string
+  jid: string
+  subject: string
 };
 
 export type WASendableProduct = Omit<
   proto.Message.ProductMessage.IProductSnapshot,
-  "productImage"
+  'productImage'
 > & {
-  productImage: WAMediaUpload;
+  productImage: WAMediaUpload
 };
 
 export type AnyRegularMessageContent = (
   | ({
-      text: string;
-      linkPreview?: WAUrlInfo | null;
+      text: string
+      linkPreview?: WAUrlInfo | null
     } & Mentionable &
       Contextable &
       Editable)
   | AnyMediaMessageContent
   | ({
-      poll: PollMessageOptions;
+      poll: PollMessageOptions
     } & Mentionable &
       Contextable &
       Editable)
   | {
       contacts: {
-        displayName?: string;
-        contacts: proto.Message.IContactMessage[];
-      };
-    }
-  | {
-      location: WALocationMessage;
+        displayName?: string
+        contacts: proto.Message.IContactMessage[]
+      }
+    }
+  | {
+      location: WALocationMessage
     }
   | { react: proto.Message.IReactionMessage }
   | {
-      buttonReply: ButtonReplyInfo;
-      type: "template" | "plain";
-    }
-  | {
-      groupInvite: GroupInviteInfo;
-    }
-  | {
-      listReply: Omit<proto.Message.IListResponseMessage, "contextInfo">;
-    }
-  | {
-      pin: WAMessageKey;
-      type: proto.PinInChat.Type;
+      buttonReply: ButtonReplyInfo
+      type: 'template' | 'plain'
+    }
+  | {
+      groupInvite: GroupInviteInfo
+    }
+  | {
+      listReply: Omit<proto.Message.IListResponseMessage, 'contextInfo'>
+    }
+  | {
+      pin: WAMessageKey
+      type: proto.PinInChat.Type
       /**
        * 24 hours, 7 days, 30 days
        */
-      time?: 86400 | 604800 | 2592000;
-    }
-  | {
-      product: WASendableProduct;
-      businessOwnerJid?: string;
-      body?: string;
-      footer?: string;
+      time?: 86400 | 604800 | 2592000
+    }
+  | {
+      product: WASendableProduct
+      businessOwnerJid?: string
+      body?: string
+      footer?: string
     }
   | SharePhoneNumber
   | RequestPhoneNumber
@@ -212,65 +212,65 @@
 export type AnyMessageContent =
   | AnyRegularMessageContent
   | {
-      forward: WAMessage;
-      force?: boolean;
+      forward: WAMessage
+      force?: boolean
     }
   | {
       /** Delete your message or anyone's message in a group (admin required) */
-      delete: WAMessageKey;
-    }
-  | {
-      disappearingMessagesInChat: boolean | number;
+      delete: WAMessageKey
+    }
+  | {
+      disappearingMessagesInChat: boolean | number
     };
 
-export type GroupMetadataParticipants = Pick<GroupMetadata, "participants">;
+export type GroupMetadataParticipants = Pick<GroupMetadata, 'participants'>;
 
 type MinimalRelayOptions = {
   /** override the message ID with a custom provided string */
-  messageId?: string;
+  messageId?: string
   /** should we use group metadata cache, or fetch afresh from the server; default assumed to be "true" */
-  useCachedGroupMetadata?: boolean;
+  useCachedGroupMetadata?: boolean
 };
 
 export type MessageRelayOptions = MinimalRelayOptions & {
   /** only send to a specific participant; used when a message decryption fails for a single user */
-  participant?: { jid: string; count: number };
+  participant?: { jid: string, count: number }
   /** additional attributes to add to the WA binary node */
-  additionalAttributes?: { [_: string]: string };
-  additionalNodes?: BinaryNode[];
+  additionalAttributes?: { [_: string]: string }
+  additionalNodes?: BinaryNode[]
   /** should we use the devices cache, or fetch afresh from the server; default assumed to be "true" */
-  useUserDevicesCache?: boolean;
+  useUserDevicesCache?: boolean
   /** jid list of participants for status@broadcast */
-  statusJidList?: string[];
+  statusJidList?: string[]
 };
 
 export type MiscMessageGenerationOptions = MinimalRelayOptions & {
   /** optional, if you want to manually set the timestamp of the message */
-  timestamp?: Date;
+  timestamp?: Date
   /** the message you want to quote */
-  quoted?: WAMessage;
+  quoted?: WAMessage
   /** disappearing messages settings */
-  ephemeralExpiration?: number | string;
+  ephemeralExpiration?: number | string
   /** timeout for media upload to WA server */
-  mediaUploadTimeoutMs?: number;
+  mediaUploadTimeoutMs?: number
   /** jid list of participants for status@broadcast */
-  statusJidList?: string[];
+  statusJidList?: string[]
   /** backgroundcolor for status */
-  backgroundColor?: string;
+  backgroundColor?: string
   /** font type for status */
-  font?: number;
+  font?: number
   /** if it is broadcast */
-  broadcast?: boolean;
+  broadcast?: boolean
 };
 export type MessageGenerationOptionsFromContent =
   MiscMessageGenerationOptions & {
-    userJid: string;
+    userJid: string
   };
 
 export type WAMediaUploadFunction = (
   readStream: Readable,
-  opts: { fileEncSha256B64: string; mediaType: MediaType; timeoutMs?: number }
-) => Promise<{ mediaUrl: string; directPath: string }>;
+  opts: { fileEncSha256B64: string, mediaType: MediaType, timeoutMs?: number }
+) => Promise<{ mediaUrl: string, directPath: string }>;
 
 export type MediaGenerationOptions = {
 	logger?: ILogger
@@ -279,20 +279,20 @@
     /** cache media so it does not have to be uploaded again */
     mediaCache?: CacheStore
 
-  mediaUploadTimeoutMs?: number;
-
-  options?: AxiosRequestConfig;
-
-  backgroundColor?: string;
-
-  font?: number;
+  mediaUploadTimeoutMs?: number
+
+  options?: AxiosRequestConfig
+
+  backgroundColor?: string
+
+  font?: number
 };
 export type MessageContentGenerationOptions = MediaGenerationOptions & {
-  getUrlInfo?: (text: string) => Promise<WAUrlInfo | undefined>;
+  getUrlInfo?: (text: string) => Promise<WAUrlInfo | undefined>
   getProfilePicUrl?: (
     jid: string,
-    type: "image" | "preview"
-  ) => Promise<string | undefined>;
+    type: 'image' | 'preview'
+  ) => Promise<string | undefined>
 };
 export type MessageGenerationOptions = MessageContentGenerationOptions &
   MessageGenerationOptionsFromContent;
@@ -302,13 +302,13 @@
  * 1. notify => notify the user, this message was just received
  * 2. append => append the message to the chat history, no notification required
  */
-export type MessageUpsertType = "append" | "notify";
+export type MessageUpsertType = 'append' | 'notify';
 
 export type MessageUserReceipt = proto.IUserReceipt;
 
 export type WAMessageUpdate = {
-  update: Partial<WAMessage>;
-  key: proto.IMessageKey;
+  update: Partial<WAMessage>
+  key: proto.IMessageKey
 };
 
 export type WAMessageCursor =
@@ -316,22 +316,15 @@
   | { after: WAMessageKey | undefined };
 
 export type MessageUserReceiptUpdate = {
-  key: proto.IMessageKey;
-  receipt: MessageUserReceipt;
+  key: proto.IMessageKey
+  receipt: MessageUserReceipt
 };
 
 export type MediaDecryptionKeyInfo = {
-<<<<<<< HEAD
-  iv: Buffer;
-  cipherKey: Buffer;
-  macKey?: Buffer;
-};
-=======
-    iv: Buffer
-    cipherKey: Buffer
-    macKey?: Buffer
-}
->>>>>>> 8a66dce7
+  iv: Buffer
+  cipherKey: Buffer
+  macKey?: Buffer
+};
 
 export type MinimalMessage = Pick<proto.IWebMessageInfo, 'key' | 'messageTimestamp'>
 
