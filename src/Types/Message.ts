<<<<<<< HEAD
import { AxiosRequestConfig } from "axios";
import type { Logger } from "pino";
import type { Readable } from "stream";
import type { URL } from "url";
import { proto } from "../../WAProto";
import { MEDIA_HKDF_KEY_MAPPING } from "../Defaults";
import { BinaryNode } from "../WABinary";
import type { GroupMetadata } from "./GroupMetadata";
import { CacheStore } from "./Socket";

// export the WAMessage Prototypes
export { proto as WAProto };
export type WAMessage = proto.IWebMessageInfo;
export type WAMessageContent = proto.IMessage;
export type WAContactMessage = proto.Message.IContactMessage;
export type WAContactsArrayMessage = proto.Message.IContactsArrayMessage;
export type WAMessageKey = proto.IMessageKey;
export type WATextMessage = proto.Message.IExtendedTextMessage;
export type WAContextInfo = proto.IContextInfo;
export type WALocationMessage = proto.Message.ILocationMessage;
export type WAGenericMediaMessage =
  | proto.Message.IVideoMessage
  | proto.Message.IImageMessage
  | proto.Message.IAudioMessage
  | proto.Message.IDocumentMessage
  | proto.Message.IStickerMessage;
// eslint-disable-next-line no-unused-vars, @typescript-eslint/no-unused-vars
export import WAMessageStubType = proto.WebMessageInfo.StubType;
// eslint-disable-next-line no-unused-vars, @typescript-eslint/no-unused-vars
export import WAMessageStatus = proto.WebMessageInfo.Status;
export type WAMediaPayloadURL = { url: URL | string };
export type WAMediaPayloadStream = { stream: Readable };
export type WAMediaUpload = Buffer | WAMediaPayloadStream | WAMediaPayloadURL;
=======
import { AxiosRequestConfig } from 'axios'
import type { Readable } from 'stream'
import type { URL } from 'url'
import { proto } from '../../WAProto'
import { MEDIA_HKDF_KEY_MAPPING } from '../Defaults'
import { BinaryNode } from '../WABinary'
import type { GroupMetadata } from './GroupMetadata'
import { CacheStore } from './Socket'

// export the WAMessage Prototypes
export { proto as WAProto }
export type WAMessage = proto.IWebMessageInfo
export type WAMessageContent = proto.IMessage
export type WAContactMessage = proto.Message.IContactMessage
export type WAContactsArrayMessage = proto.Message.IContactsArrayMessage
export type WAMessageKey = proto.IMessageKey
export type WATextMessage = proto.Message.IExtendedTextMessage
export type WAContextInfo = proto.IContextInfo
export type WALocationMessage = proto.Message.ILocationMessage
export type WAGenericMediaMessage = proto.Message.IVideoMessage | proto.Message.IImageMessage | proto.Message.IAudioMessage | proto.Message.IDocumentMessage | proto.Message.IStickerMessage
export const WAMessageStubType = proto.WebMessageInfo.StubType
export const WAMessageStatus = proto.WebMessageInfo.Status
import { ILogger } from '../Utils/logger'
export type WAMediaPayloadURL = { url: URL | string }
export type WAMediaPayloadStream = { stream: Readable }
export type WAMediaUpload = Buffer | WAMediaPayloadStream | WAMediaPayloadURL
>>>>>>> bbff82b3
/** Set of message types that are supported by the library */
export type MessageType = keyof proto.Message;

export type DownloadableMessage = {
  mediaKey?: Uint8Array | null;
  directPath?: string | null;
  url?: string | null;
};

export type MessageReceiptType =
  | "read"
  | "read-self"
  | "hist_sync"
  | "peer_msg"
  | "sender"
  | "inactive"
  | "played"
  | undefined;

export type MediaConnInfo = {
  auth: string;
  ttl: number;
  hosts: { hostname: string; maxContentLengthBytes: number }[];
  fetchDate: Date;
};

export interface WAUrlInfo {
  "canonical-url": string;
  "matched-text": string;
  title: string;
  description?: string;
  jpegThumbnail?: Buffer;
  highQualityThumbnail?: proto.Message.IImageMessage;
  originalThumbnailUrl?: string;
}

// types to generate WA messages
type Mentionable = {
  /** list of jids that are mentioned in the accompanying text */
  mentions?: string[];
};
type Contextable = {
  /** add contextInfo to the message */
  contextInfo?: proto.IContextInfo;
};
type ViewOnce = {
  viewOnce?: boolean;
};

type Editable = {
  edit?: WAMessageKey;
};
type WithDimensions = {
  width?: number;
  height?: number;
};

export type PollMessageOptions = {
  name: string;
  selectableCount?: number;
  values: string[];
  /** 32 byte message secret to encrypt poll selections */
  messageSecret?: Uint8Array;
  toAnnouncementGroup?: boolean;
};

type SharePhoneNumber = {
  sharePhoneNumber: boolean;
};

type RequestPhoneNumber = {
  requestPhoneNumber: boolean;
};

export type MediaType = keyof typeof MEDIA_HKDF_KEY_MAPPING;
export type AnyMediaMessageContent = (
  | ({
      image: WAMediaUpload;
      caption?: string;
      jpegThumbnail?: string;
    } & Mentionable &
      Contextable &
      WithDimensions)
  | ({
      video: WAMediaUpload;
      caption?: string;
      gifPlayback?: boolean;
      jpegThumbnail?: string;
      /** if set to true, will send as a `video note` */
      ptv?: boolean;
    } & Mentionable &
      Contextable &
      WithDimensions)
  | {
      audio: WAMediaUpload;
      /** if set to true, will send as a `voice note` */
      ptt?: boolean;
      /** optionally tell the duration of the audio */
      seconds?: number;
    }
  | ({
      sticker: WAMediaUpload;
      isAnimated?: boolean;
    } & WithDimensions)
  | ({
      document: WAMediaUpload;
      mimetype: string;
      fileName?: string;
      caption?: string;
    } & Contextable)
) & { mimetype?: string } & Editable;

export type ButtonReplyInfo = {
  displayText: string;
  id: string;
  index: number;
};

export type GroupInviteInfo = {
  inviteCode: string;
  inviteExpiration: number;
  text: string;
  jid: string;
  subject: string;
};

export type WASendableProduct = Omit<
  proto.Message.ProductMessage.IProductSnapshot,
  "productImage"
> & {
  productImage: WAMediaUpload;
};

export type AnyRegularMessageContent = (
  | ({
      text: string;
      linkPreview?: WAUrlInfo | null;
    } & Mentionable &
      Contextable &
      Editable)
  | AnyMediaMessageContent
  | ({
      poll: PollMessageOptions;
    } & Mentionable &
      Contextable &
      Editable)
  | {
      contacts: {
        displayName?: string;
        contacts: proto.Message.IContactMessage[];
      };
    }
  | {
      location: WALocationMessage;
    }
  | { react: proto.Message.IReactionMessage }
  | {
      buttonReply: ButtonReplyInfo;
      type: "template" | "plain";
    }
  | {
      groupInvite: GroupInviteInfo;
    }
  | {
      listReply: Omit<proto.Message.IListResponseMessage, "contextInfo">;
    }
  | {
      pin: WAMessageKey;
      type: proto.PinInChat.Type;
      /**
       * 24 hours, 7 days, 30 days
       */
      time?: 86400 | 604800 | 2592000;
    }
  | {
      product: WASendableProduct;
      businessOwnerJid?: string;
      body?: string;
      footer?: string;
    }
  | SharePhoneNumber
  | RequestPhoneNumber
) &
  ViewOnce;

export type AnyMessageContent =
  | AnyRegularMessageContent
  | {
      forward: WAMessage;
      force?: boolean;
    }
  | {
      /** Delete your message or anyone's message in a group (admin required) */
      delete: WAMessageKey;
    }
  | {
      disappearingMessagesInChat: boolean | number;
    };

export type GroupMetadataParticipants = Pick<GroupMetadata, "participants">;

type MinimalRelayOptions = {
  /** override the message ID with a custom provided string */
  messageId?: string;
  /** should we use group metadata cache, or fetch afresh from the server; default assumed to be "true" */
  useCachedGroupMetadata?: boolean;
};

export type MessageRelayOptions = MinimalRelayOptions & {
  /** only send to a specific participant; used when a message decryption fails for a single user */
  participant?: { jid: string; count: number };
  /** additional attributes to add to the WA binary node */
  additionalAttributes?: { [_: string]: string };
  additionalNodes?: BinaryNode[];
  /** should we use the devices cache, or fetch afresh from the server; default assumed to be "true" */
  useUserDevicesCache?: boolean;
  /** jid list of participants for status@broadcast */
  statusJidList?: string[];
};

export type MiscMessageGenerationOptions = MinimalRelayOptions & {
  /** optional, if you want to manually set the timestamp of the message */
  timestamp?: Date;
  /** the message you want to quote */
  quoted?: WAMessage;
  /** disappearing messages settings */
  ephemeralExpiration?: number | string;
  /** timeout for media upload to WA server */
  mediaUploadTimeoutMs?: number;
  /** jid list of participants for status@broadcast */
  statusJidList?: string[];
  /** backgroundcolor for status */
  backgroundColor?: string;
  /** font type for status */
  font?: number;
  /** if it is broadcast */
  broadcast?: boolean;
};
export type MessageGenerationOptionsFromContent =
  MiscMessageGenerationOptions & {
    userJid: string;
  };

export type WAMediaUploadFunction = (
  readStream: Readable,
  opts: { fileEncSha256B64: string; mediaType: MediaType; timeoutMs?: number }
) => Promise<{ mediaUrl: string; directPath: string }>;

export type MediaGenerationOptions = {
<<<<<<< HEAD
  logger?: Logger;
  mediaTypeOverride?: MediaType;
  upload: WAMediaUploadFunction;
  /** cache media so it does not have to be uploaded again */
  mediaCache?: CacheStore;
=======
	logger?: ILogger
    mediaTypeOverride?: MediaType
    upload: WAMediaUploadFunction
    /** cache media so it does not have to be uploaded again */
    mediaCache?: CacheStore
>>>>>>> bbff82b3

  mediaUploadTimeoutMs?: number;

  options?: AxiosRequestConfig;

  backgroundColor?: string;

  font?: number;
};
export type MessageContentGenerationOptions = MediaGenerationOptions & {
  getUrlInfo?: (text: string) => Promise<WAUrlInfo | undefined>;
  getProfilePicUrl?: (
    jid: string,
    type: "image" | "preview"
  ) => Promise<string | undefined>;
};
export type MessageGenerationOptions = MessageContentGenerationOptions &
  MessageGenerationOptionsFromContent;

/**
 * Type of message upsert
 * 1. notify => notify the user, this message was just received
 * 2. append => append the message to the chat history, no notification required
 */
export type MessageUpsertType = "append" | "notify";

export type MessageUserReceipt = proto.IUserReceipt;

export type WAMessageUpdate = {
  update: Partial<WAMessage>;
  key: proto.IMessageKey;
};

export type WAMessageCursor =
  | { before: WAMessageKey | undefined }
  | { after: WAMessageKey | undefined };

export type MessageUserReceiptUpdate = {
  key: proto.IMessageKey;
  receipt: MessageUserReceipt;
};

export type MediaDecryptionKeyInfo = {
<<<<<<< HEAD
  iv: Buffer;
  cipherKey: Buffer;
  macKey?: Buffer;
};

export type MinimalMessage = Pick<
  proto.IWebMessageInfo,
  "key" | "messageTimestamp"
>;

export const messageTypeMap: Record<string, string> = {
  extendedTextMessage: "text",
  audioMessage: "audio",
  videoMessage: "video",
  imageMessage: "image"
};
=======
    iv: Buffer
    cipherKey: Buffer
    macKey?: Buffer
}

export type MinimalMessage = Pick<proto.IWebMessageInfo, 'key' | 'messageTimestamp'>

export const messageTypeMap: Record<string, string> = {
	extendedTextMessage: 'text',
	audioMessage: 'audio',
	videoMessage: 'video',
	imageMessage: 'image'
}
>>>>>>> bbff82b3
<|MERGE_RESOLUTION|>--- conflicted
+++ resolved
@@ -1,38 +1,3 @@
-<<<<<<< HEAD
-import { AxiosRequestConfig } from "axios";
-import type { Logger } from "pino";
-import type { Readable } from "stream";
-import type { URL } from "url";
-import { proto } from "../../WAProto";
-import { MEDIA_HKDF_KEY_MAPPING } from "../Defaults";
-import { BinaryNode } from "../WABinary";
-import type { GroupMetadata } from "./GroupMetadata";
-import { CacheStore } from "./Socket";
-
-// export the WAMessage Prototypes
-export { proto as WAProto };
-export type WAMessage = proto.IWebMessageInfo;
-export type WAMessageContent = proto.IMessage;
-export type WAContactMessage = proto.Message.IContactMessage;
-export type WAContactsArrayMessage = proto.Message.IContactsArrayMessage;
-export type WAMessageKey = proto.IMessageKey;
-export type WATextMessage = proto.Message.IExtendedTextMessage;
-export type WAContextInfo = proto.IContextInfo;
-export type WALocationMessage = proto.Message.ILocationMessage;
-export type WAGenericMediaMessage =
-  | proto.Message.IVideoMessage
-  | proto.Message.IImageMessage
-  | proto.Message.IAudioMessage
-  | proto.Message.IDocumentMessage
-  | proto.Message.IStickerMessage;
-// eslint-disable-next-line no-unused-vars, @typescript-eslint/no-unused-vars
-export import WAMessageStubType = proto.WebMessageInfo.StubType;
-// eslint-disable-next-line no-unused-vars, @typescript-eslint/no-unused-vars
-export import WAMessageStatus = proto.WebMessageInfo.Status;
-export type WAMediaPayloadURL = { url: URL | string };
-export type WAMediaPayloadStream = { stream: Readable };
-export type WAMediaUpload = Buffer | WAMediaPayloadStream | WAMediaPayloadURL;
-=======
 import { AxiosRequestConfig } from 'axios'
 import type { Readable } from 'stream'
 import type { URL } from 'url'
@@ -59,7 +24,6 @@
 export type WAMediaPayloadURL = { url: URL | string }
 export type WAMediaPayloadStream = { stream: Readable }
 export type WAMediaUpload = Buffer | WAMediaPayloadStream | WAMediaPayloadURL
->>>>>>> bbff82b3
 /** Set of message types that are supported by the library */
 export type MessageType = keyof proto.Message;
 
@@ -309,19 +273,11 @@
 ) => Promise<{ mediaUrl: string; directPath: string }>;
 
 export type MediaGenerationOptions = {
-<<<<<<< HEAD
-  logger?: Logger;
-  mediaTypeOverride?: MediaType;
-  upload: WAMediaUploadFunction;
-  /** cache media so it does not have to be uploaded again */
-  mediaCache?: CacheStore;
-=======
 	logger?: ILogger
     mediaTypeOverride?: MediaType
     upload: WAMediaUploadFunction
     /** cache media so it does not have to be uploaded again */
     mediaCache?: CacheStore
->>>>>>> bbff82b3
 
   mediaUploadTimeoutMs?: number;
 
@@ -365,28 +321,10 @@
 };
 
 export type MediaDecryptionKeyInfo = {
-<<<<<<< HEAD
   iv: Buffer;
   cipherKey: Buffer;
   macKey?: Buffer;
 };
-
-export type MinimalMessage = Pick<
-  proto.IWebMessageInfo,
-  "key" | "messageTimestamp"
->;
-
-export const messageTypeMap: Record<string, string> = {
-  extendedTextMessage: "text",
-  audioMessage: "audio",
-  videoMessage: "video",
-  imageMessage: "image"
-};
-=======
-    iv: Buffer
-    cipherKey: Buffer
-    macKey?: Buffer
-}
 
 export type MinimalMessage = Pick<proto.IWebMessageInfo, 'key' | 'messageTimestamp'>
 
@@ -395,5 +333,4 @@
 	audioMessage: 'audio',
 	videoMessage: 'video',
 	imageMessage: 'image'
-}
->>>>>>> bbff82b3
+}