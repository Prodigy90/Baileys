--- conflicted
+++ resolved
@@ -1,6 +1,2 @@
-<<<<<<< HEAD
-
-=======
->>>>>>> 8a66dce7
 import { makeMySQLStore } from './makeInMySQLStore'
 export { makeMySQLStore }